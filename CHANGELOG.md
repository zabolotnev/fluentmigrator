--- conflicted
+++ resolved
@@ -5,7 +5,6 @@
 The format is based on [Keep a Changelog](http://keepachangelog.com/en/1.0.0/)
 and this project adheres to [Semantic Versioning](http://semver.org/spec/v2.0.0.html).
 
-<<<<<<< HEAD
 ## [Unreleased]
 
 ### Breaking changes
@@ -93,13 +92,12 @@
 
 Now you can instantiate the runner using the built service provider and use
 its functions.
-=======
+
 ## 2.0.7 (2018-04-27)
 
 ### Added
 
 - [#856](https://github.com/fluentmigrator/fluentmigrator/pull/865) New constructors to enable passing a custom expression convention set
->>>>>>> 2193207f
 
 ## 2.0.6 (2018-04-24)
 
