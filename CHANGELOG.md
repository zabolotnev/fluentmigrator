# Changelog

All notable changes to this project will be documented in this file.

The format is based on [Keep a Changelog](http://keepachangelog.com/en/1.0.0/)
and this project adheres to [Semantic Versioning](http://semver.org/spec/v2.0.0.html).

<<<<<<< HEAD
## [Unreleased]

### Breaking changes

- [#850](https://github.com/fluentmigrator/fluentmigrator/issues/850): Set minimum .NET Framework version to 4.6.1. Older versions aren't supported anymore.

### Added

- [#851](https://github.com/fluentmigrator/fluentmigrator/issues/851): Enable the usage of [Microsoft.Extensions.DependencyInjection](https://github.com/aspnet/DependencyInjection/)

### Deprecated

- `IAssemblyCollection`
- `IMigrationRunnerConventions.GetMigrationInfo`
- `IProfileLoader.ApplyProfiles()`
- `IProfileLoader.FindProfilesIn`

## 2.0.3 (2018-04-22) 
=======
## 2.0.5 (2018-04-23)

### Added

- net452 build for the console runner to enable usage of the latest MySQL ADO.NET provider
>>>>>>> 001294e7
 
### Changed
 
- Added more ADO.NET providers for the console
- The tools are in platform-specific sub-directories again (e.g. `tools/net452/x86/Migrate.exe`)

This has become necessary to enable a better out-of-the-box experience for the migration tool.

## 2.0.4 (2018-04-23)

Unlisted due to unintentional breaking change.

## 2.0.3 (2018-04-22)

### Fixed

- [#858](https://github.com/fluentmigrator/fluentmigrator/issues/858): Don't even try to set the command timeout for SQL Server CE

## 2.0.2 (2018-04-17)

### Fixed

- [#856](https://github.com/fluentmigrator/fluentmigrator/issues/856): Don't fail when an assembly couldn't be loaded
- [#848](https://github.com/fluentmigrator/fluentmigrator/pull/848): `MySql4ProcessorFactory` used the `MySql5Generator`

## 2.0.1 (2018-04-16)

### Fixed

- `FluentMigrator.Console` now contains the migration tool in the `tools/` directory

### Added

- Obsolete `FluentMigrator.Tools` package added as upgrade path

## 2.0.0 (2018-04-15)

### Breaking changes

- `IQuerySchema.DatabaseType` now returns `SqlServer2016`, etc... and not `SqlServer` any more
- Database specific code was moved into its own assemblies
- `IMigrationConventions` was renamed to `IMigrationRunnerConventions`
- `IMigrationContext` doesn't contain the `IMigrationConventions` any more
  - Expression conventions are now bundled in the new `IConventionSet`
- `ICanBeConventional` was removed during the overhaul of the expression convention system
- Strings are now Unicode by default. Use `NonUnicodeString` for ANSI strings
- `FluentMigrator.Tools` was split into the following packages
  - `FluentMigrator.Console`: The `Migrate.exe` tool
  - `FluentMigrator.MSBuild`: The MSBuild `Migrate` task

### Added

- Framework: .NET Standard 2.0 support
- Database:
  - SQL Anywhere 16 support
  - SQL Server 2016 support
  - MySQL:
    - `ALTER/DROP DEFAULT` value support
  - MySQL 5:
    - New dialect
    - `NVARCHAR` for `AsString`
  - SQL Server 2005
    - `WITH (ONLINE=ON/OFF)` support
    - 64 bit identity support
  - Redshift (Amazon, experimental)
  - Firebird
    - New provider option: `Force Quote=true` to enforce quotes
  - All supported databases
    - Streamlined table/index schema quoting
- Unique Constraints: Non-Distinct NULL support (SQL Server 2008 and SQL Anywhere 16)
- Types: DateTime2 support
- Dialect: SQLite foreign key support
- Insert/Update/Delete: DbNull support
- Expression:
  - IfDatabase: Predicate support
  - IfDatabase: Method delegation support
  - Index: Creation with non-key columns
  - Conventions: Default schema name support
  - `SetExistingRowsTo` supports `SystemMethods`
  - Passing arguments to embedded SQL scripts
- Runner:
  - TaskExecutor: HasMigrationsToApply support
  - Case insensitive arguments support
  - `StopOnError` flag

### Changed

- Project:
  - Moving database specific code from `FluentMigrator.Runner` to `FluentMigrator.Runner.<Database>`
  - Extension methods for - e.g. SqlServer - are now in `FluentMigrator.Extensions.SqlServer`
- Database:
  - MySQL: Now announcing SQL scripts
- Runner:
  - Better error messages
  - ListMigrations: showing `(not applied)` for unapplied migrations
  - Show `(BREAKING)` for migrations with breaking changes
  - MSBuild task is available as separate package (with custom .targets file)
  - Use provider default command timeout when no global timeout is set

### Deprecated

- Generic:
  - `IAnnouncer.Write`

### Removed

- Generic:
  - Deprecated functions
  - SchemaDump experiment
  - T4 experiment
- Framework:
  - .NET Framework 3.5 support
- Runner:
  - NAnt build task

### Fixed

- Runner:
  - Match `TagAttribute` by inheritance
- Processors (database specific processing of expressions):
  - Using the new `SqlBatchParser` to parse batches of SQL statements (`GO` statement support)
- Database:
  - Hana: Fixed syntax for dropping a primary key
  - Oracle: Table schema now added more consistently
- Tests:
  - Mark integration tests as ignored when no active processor could be found<|MERGE_RESOLUTION|>--- conflicted
+++ resolved
@@ -5,7 +5,6 @@
 The format is based on [Keep a Changelog](http://keepachangelog.com/en/1.0.0/)
 and this project adheres to [Semantic Versioning](http://semver.org/spec/v2.0.0.html).
 
-<<<<<<< HEAD
 ## [Unreleased]
 
 ### Breaking changes
@@ -23,14 +22,11 @@
 - `IProfileLoader.ApplyProfiles()`
 - `IProfileLoader.FindProfilesIn`
 
-## 2.0.3 (2018-04-22) 
-=======
 ## 2.0.5 (2018-04-23)
 
 ### Added
 
 - net452 build for the console runner to enable usage of the latest MySQL ADO.NET provider
->>>>>>> 001294e7
  
 ### Changed
  
