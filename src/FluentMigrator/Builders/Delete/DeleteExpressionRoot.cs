using FluentMigrator.Builders.Delete.Column;
using FluentMigrator.Builders.Delete.DefaultConstraint;
using FluentMigrator.Builders.Delete.ForeignKey;
using FluentMigrator.Builders.Delete.Index;
using FluentMigrator.Builders.Delete.Sequence;
using FluentMigrator.Builders.Delete.Table;
using FluentMigrator.Expressions;
using FluentMigrator.Infrastructure;
<<<<<<< HEAD
using FluentMigrator.Builders.Delete.Index;
using FluentMigrator.Builders.Delete.Constraint;
using FluentMigrator.Model;
=======
>>>>>>> 7fd13620

namespace FluentMigrator.Builders.Delete
{
    public class DeleteExpressionRoot : IDeleteExpressionRoot
    {
        private readonly IMigrationContext _context;

        public DeleteExpressionRoot(IMigrationContext context)
        {
            _context = context;
        }

        public void Schema(string schemaName)
        {
            var expression = new DeleteSchemaExpression {SchemaName = schemaName};
            _context.Expressions.Add(expression);
        }

        public IInSchemaSyntax Table(string tableName)
        {
            var expression = new DeleteTableExpression {TableName = tableName};
            _context.Expressions.Add(expression);
            return new DeleteTableExpressionBuilder(expression);
        }

        public IDeleteColumnFromTableSyntax Column(string columnName)
        {
            var expression = new DeleteColumnExpression {ColumnName = columnName};
            _context.Expressions.Add(expression);
            return new DeleteColumnExpressionBuilder(expression);
        }

        public IDeleteForeignKeyFromTableSyntax ForeignKey()
        {
            var expression = new DeleteForeignKeyExpression();
            _context.Expressions.Add(expression);
            return new DeleteForeignKeyExpressionBuilder(expression);
        }

        public IDeleteForeignKeyOnTableSyntax ForeignKey(string foreignKeyName)
        {
            var expression = new DeleteForeignKeyExpression {ForeignKey = {Name = foreignKeyName}};
            _context.Expressions.Add(expression);
            return new DeleteForeignKeyExpressionBuilder(expression);
        }

        public IDeleteDataOrInSchemaSyntax FromTable(string tableName)
        {
            var expression = new DeleteDataExpression {TableName = tableName};
            _context.Expressions.Add(expression);
            return new DeleteDataExpressionBuilder(expression);
        }

        public IDeleteIndexForTableSyntax Index(string indexName)
        {
            var expression = new DeleteIndexExpression();
            expression.Index.Name = indexName;
            _context.Expressions.Add(expression);
            return new DeleteIndexExpressionBuilder(expression);
        }

        public IDeleteIndexForTableSyntax Index()
        {
            var expression = new DeleteIndexExpression();
            _context.Expressions.Add(expression);
            return new DeleteIndexExpressionBuilder(expression);
        }

        public IInSchemaSyntax Sequence(string sequenceName)
        {
            var expression = new DeleteSequenceExpression {SequenceName = sequenceName};
            _context.Expressions.Add(expression);
            return new DeleteSequenceExpressionBuilder(expression);
        }

<<<<<<< HEAD
        public IDeleteConstraintOnTableSyntax PrimaryKey(string primaryKeyName)
        {
            var expression = new DeleteConstraintExpression(ConstraintType.PrimaryKey);
            expression.Constraint.ConstraintName = primaryKeyName;
            _context.Expressions.Add(expression);
            return new DeleteConstraintExpressionBuilder(expression);
        }

        public IDeleteConstraintOnTableSyntax UniqueConstraint(string constraintName)
        {
            var expression = new DeleteConstraintExpression(ConstraintType.Unique);
            expression.Constraint.ConstraintName = constraintName;
            _context.Expressions.Add(expression);
            return new DeleteConstraintExpressionBuilder(expression);
=======
        public IDeleteDefaultConstraintOnTableSyntax DefaultConstraint()
        {
            var expression = new DeleteDefaultConstraintExpression();
            _context.Expressions.Add(expression);
            return new DeleteDefaultConstraintExpressionBuilder(expression);
>>>>>>> 7fd13620
        }
    }
}<|MERGE_RESOLUTION|>--- conflicted
+++ resolved
@@ -1,3 +1,21 @@
+#region License
+// 
+// Copyright (c) 2007-2009, Sean Chambers <schambers80@gmail.com>
+// 
+// Licensed under the Apache License, Version 2.0 (the "License");
+// you may not use this file except in compliance with the License.
+// You may obtain a copy of the License at
+//
+//   http://www.apache.org/licenses/LICENSE-2.0
+//
+// Unless required by applicable law or agreed to in writing, software
+// distributed under the License is distributed on an "AS IS" BASIS,
+// WITHOUT WARRANTIES OR CONDITIONS OF ANY KIND, either express or implied.
+// See the License for the specific language governing permissions and
+// limitations under the License.
+//
+#endregion
+
 using FluentMigrator.Builders.Delete.Column;
 using FluentMigrator.Builders.Delete.DefaultConstraint;
 using FluentMigrator.Builders.Delete.ForeignKey;
@@ -6,12 +24,8 @@
 using FluentMigrator.Builders.Delete.Table;
 using FluentMigrator.Expressions;
 using FluentMigrator.Infrastructure;
-<<<<<<< HEAD
-using FluentMigrator.Builders.Delete.Index;
 using FluentMigrator.Builders.Delete.Constraint;
 using FluentMigrator.Model;
-=======
->>>>>>> 7fd13620
 
 namespace FluentMigrator.Builders.Delete
 {
@@ -87,7 +101,6 @@
             return new DeleteSequenceExpressionBuilder(expression);
         }
 
-<<<<<<< HEAD
         public IDeleteConstraintOnTableSyntax PrimaryKey(string primaryKeyName)
         {
             var expression = new DeleteConstraintExpression(ConstraintType.PrimaryKey);
@@ -102,13 +115,13 @@
             expression.Constraint.ConstraintName = constraintName;
             _context.Expressions.Add(expression);
             return new DeleteConstraintExpressionBuilder(expression);
-=======
+        }
+
         public IDeleteDefaultConstraintOnTableSyntax DefaultConstraint()
         {
             var expression = new DeleteDefaultConstraintExpression();
             _context.Expressions.Add(expression);
             return new DeleteDefaultConstraintExpressionBuilder(expression);
->>>>>>> 7fd13620
         }
     }
 }