#region License
// 
// Copyright (c) 2007-2009, Sean Chambers <schambers80@gmail.com>
// 
// Licensed under the Apache License, Version 2.0 (the "License");
// you may not use this file except in compliance with the License.
// You may obtain a copy of the License at
//
//   http://www.apache.org/licenses/LICENSE-2.0
//
// Unless required by applicable law or agreed to in writing, software
// distributed under the License is distributed on an "AS IS" BASIS,
// WITHOUT WARRANTIES OR CONDITIONS OF ANY KIND, either express or implied.
// See the License for the specific language governing permissions and
// limitations under the License.
//
#endregion

using System;
using System.Collections.Generic;
using System.Data;
using System.Text;
using FluentMigrator.Builders.Insert;
using FluentMigrator.Expressions;
using FluentMigrator.Model;

namespace FluentMigrator.Runner.Generators
{
	public abstract class GeneratorBase : IMigrationGenerator
	{
		protected const string SizePlaceholder = "$size";
		protected const string PrecisionPlaceholder = "$precision";

		private readonly Dictionary<DbType, SortedList<int, string>> _templates = new Dictionary<DbType, SortedList<int, string>>();

		public GeneratorBase()
		{
			SetupTypeMaps();
		}

		protected abstract void SetupTypeMaps();

		public void SetTypeMap(DbType type, string template)
		{
			EnsureHasList(type);
			_templates[type][0] = template;
		}

		public void SetTypeMap(DbType type, string template, int maxSize)
		{
			EnsureHasList(type);
			_templates[type][maxSize] = template;
		}

		public virtual string GetTypeMap(DbType type, int size, int precision)
		{
			if (!_templates.ContainsKey(type))
				throw new NotSupportedException(String.Format("Unsupported DbType '{0}'", type));

			if (size == 0)
				return ReplacePlaceholders(_templates[type][0], size, precision);

			foreach (KeyValuePair<int, string> entry in _templates[type])
			{
				int capacity = entry.Key;
				string template = entry.Value;

				if (size <= capacity)
					return ReplacePlaceholders(template, size, precision);
			}

			throw new NotSupportedException(String.Format("Unsupported DbType '{0}'", type));
		}

		protected string ReplacePlaceholders(string value, int size, int precision)
		{
			return value.Replace(SizePlaceholder, size.ToString())
				.Replace(PrecisionPlaceholder, precision.ToString());
		}

		private void EnsureHasList(DbType type)
		{
			if (!_templates.ContainsKey(type))
				_templates.Add(type, new SortedList<int, string>());
		}

		public abstract string Generate(CreateSchemaExpression expression);
		public abstract string Generate(DeleteSchemaExpression expression);
		public abstract string Generate(CreateTableExpression expression);
		public abstract string Generate(CreateColumnExpression expression);
		public abstract string Generate(DeleteTableExpression expression);
		public abstract string Generate(DeleteColumnExpression expression);
		public abstract string Generate(CreateForeignKeyExpression expression);
		public abstract string Generate(DeleteForeignKeyExpression expression);
		public abstract string Generate(CreateIndexExpression expression);
		public abstract string Generate(DeleteIndexExpression expression);
		public abstract string Generate(RenameTableExpression expression);
		public abstract string Generate(RenameColumnExpression expression);
		public abstract string Generate(InsertDataExpression expression);

		public virtual string GenerateDDLForColumn(ColumnDefinition column)
		{
			var sb = new StringBuilder();

			sb.Append(column.Name);
			sb.Append(" ");

			if (column.Type.HasValue)
			{
				sb.Append(GetTypeMap(column.Type.Value, column.Size, column.Precision));
			}
			else
			{
				sb.Append(column.CustomType);
			}

			if (!column.IsNullable)
			{
				sb.Append(" NOT NULL");
			}

			if (column.DefaultValue != null)
			{
				sb.Append(" DEFAULT ");
				sb.Append(GetConstantValue(column.DefaultValue));
			}

			if (column.IsIdentity)
			{
				sb.Append(" IDENTITY(1,1)");
			}

			if (column.IsPrimaryKey)
			{
				sb.Append(" PRIMARY KEY CLUSTERED");
			}

			return sb.ToString();
		}

		protected string GetColumnDDL(CreateTableExpression expression)
		{
			IList<ColumnDefinition> columns = expression.Columns;
			string result = "";
			int total = columns.Count - 1;

			//if more than one column is a primary key, then it needs to be added separately
			IList<ColumnDefinition> primaryKeyColumns = GetPrimaryKeyColumns(columns);
			if (primaryKeyColumns.Count > 1)
			{
				foreach (ColumnDefinition column in primaryKeyColumns)
				{
					column.IsPrimaryKey = false;
				}
			}

			for (int i = 0; i < columns.Count; i++)
			{
				result += GenerateDDLForColumn(columns[i]);

				if (i != total)
					result += ", ";
			}

			result = AddPrimaryKeyConstraint(expression.TableName, primaryKeyColumns, result);

			return result;
		}

		private IList<ColumnDefinition> GetPrimaryKeyColumns(IList<ColumnDefinition> columns)
		{
			IList<ColumnDefinition> primaryKeyColumns = new List<ColumnDefinition>();
			foreach (ColumnDefinition column in columns)
			{
				if (column.IsPrimaryKey)
				{
					primaryKeyColumns.Add(column);
				}
			}
			return primaryKeyColumns;
		}

		private string AddPrimaryKeyConstraint(string tableName, IList<ColumnDefinition> primaryKeyColumns, string result)
		{
			if (primaryKeyColumns.Count > 1)
			{
				string keyColumns = "";
				foreach (ColumnDefinition column in primaryKeyColumns)
				{
					keyColumns += column.Name + ",";
				}
				keyColumns = keyColumns.TrimEnd(',');
				result += String.Format(", {0} PRIMARY KEY ({1})", GetPrimaryKeyConstraintName(primaryKeyColumns, tableName), keyColumns);
			}
			return result;
		}

		/// <summary>
		/// Gets the name of the primary key constraint. Some Generators may need to override if the constraint name is limited
		/// </summary>
		/// <returns></returns>
		protected virtual string GetPrimaryKeyConstraintName(IList<ColumnDefinition> primaryKeyColumns, string tableName)
		{
			string keyName = string.Empty;
			foreach (ColumnDefinition column in primaryKeyColumns)
			{
				keyName += column.Name + "_";
			}

			keyName += "PK";
			return string.Format("CONSTRAINT {0}", keyName);
		}

		public string FormatExpression(string template, params object[] args)
		{
			return String.Format(template, args);
		}

		protected virtual string GetConstantValue(object value)
		{

			if (value == null)
			{
				return "null";
			}

			string stringValue = value as string;
			if (stringValue != null)
			{
				return "'" + stringValue.Replace("'", "''") + "'";
			}
<<<<<<< HEAD

=======
			if (value is char)
			{
				return "'" + value + "'";
			}
			if (value is bool)
			{
				return ((bool)value) ? 1.ToString() : 0.ToString();
			}
>>>>>>> 3b2b2286
			if (value is Guid)
			{
				return "'" + ((Guid)value).ToString().Replace("'", "''") + "'";
			}
<<<<<<< HEAD

=======
			if (value is DateTime)
			{
				return "'" + value.ToString().Replace("'", "''") + "'";
			}
>>>>>>> 3b2b2286
			return value.ToString();
		}
	}
}<|MERGE_RESOLUTION|>--- conflicted
+++ resolved
@@ -229,10 +229,9 @@
 			{
 				return "'" + stringValue.Replace("'", "''") + "'";
 			}
-<<<<<<< HEAD
-
-=======
 			if (value is char)
+
+			if (value is Guid)
 			{
 				return "'" + value + "'";
 			}
@@ -240,19 +239,15 @@
 			{
 				return ((bool)value) ? 1.ToString() : 0.ToString();
 			}
->>>>>>> 3b2b2286
 			if (value is Guid)
 			{
 				return "'" + ((Guid)value).ToString().Replace("'", "''") + "'";
 			}
-<<<<<<< HEAD
-
-=======
 			if (value is DateTime)
 			{
 				return "'" + value.ToString().Replace("'", "''") + "'";
 			}
->>>>>>> 3b2b2286
+
 			return value.ToString();
 		}
 	}
