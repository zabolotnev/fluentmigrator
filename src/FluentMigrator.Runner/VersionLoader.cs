--- conflicted
+++ resolved
@@ -120,20 +120,20 @@
             }
         }
 
-<<<<<<< HEAD
         public bool AlreadyMadeVersionDescription
         {
             get
             {
                 return Processor.ColumnExists(VersionTableMetaData.SchemaName, VersionTableMetaData.TableName, VersionTableMetaData.DescriptionColumnName);
-=======
+            }
+        }
+
         public bool OwnsVersionSchema
         {
             get
             {
                 IVersionTableMetaDataExtended versionTableMetaDataExtended = VersionTableMetaData as IVersionTableMetaDataExtended;
                 return versionTableMetaDataExtended == null || versionTableMetaDataExtended.OwnsSchema;
->>>>>>> 03126e49
             }
         }
 
