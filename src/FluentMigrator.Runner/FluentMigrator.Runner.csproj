--- conflicted
+++ resolved
@@ -135,11 +135,8 @@
     <Compile Include="Announcers\TextWriterAnnouncer.cs" />
     <Compile Include="Announcers\TextWriterWithGoAnnouncer.cs" />
     <Compile Include="CompatabilityMode.cs" />
-<<<<<<< HEAD
     <Compile Include="Generators\Postgres\PostgresDescriptionGenerator.cs" />
-=======
     <Compile Include="Generators\SqlServer\SqlServer2014Generator.cs" />
->>>>>>> 2206f8b2
     <Compile Include="MaintenanceLoader.cs" />
     <Compile Include="IMaintenanceLoader.cs" />
     <Compile Include="Extensions\SqlServerExtensions.cs" />
