--- conflicted
+++ resolved
@@ -7,22 +7,14 @@
 {
     public class OracleProcessorFactory : MigrationProcessorFactory
 	{
-<<<<<<< HEAD
-		public IMigrationProcessor Create(string connectionString, IAnnouncer announcer, IMigrationProcessorOptions options)
-=======
-		public override IMigrationProcessor Create(string connectionString)
->>>>>>> 08ea09c7
+		public override IMigrationProcessor Create(string connectionString, IAnnouncer announcer, IMigrationProcessorOptions options)
 		{
 			var connection = new OracleConnection(connectionString);
 			connection.Open();
 			return new OracleProcessor(connection, new OracleGenerator(), announcer, options);
 		}
 
-<<<<<<< HEAD
-		public IMigrationProcessor Create(IDbConnection connection, IAnnouncer announcer, IMigrationProcessorOptions options)
-=======
-        public override IMigrationProcessor Create(IDbConnection connection)
->>>>>>> 08ea09c7
+		public override IMigrationProcessor Create(IDbConnection connection, IAnnouncer announcer, IMigrationProcessorOptions options)
 		{
 			return new OracleProcessor((OracleConnection)connection, new OracleGenerator(), announcer, options);
 		}
