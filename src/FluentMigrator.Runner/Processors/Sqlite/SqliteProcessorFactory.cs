<<<<<<< HEAD
#region License
// 
// Copyright (c) 2007-2009, Sean Chambers <schambers80@gmail.com>
// 
// Licensed under the Apache License, Version 2.0 (the "License");
// you may not use this file except in compliance with the License.
// You may obtain a copy of the License at
//
//   http://www.apache.org/licenses/LICENSE-2.0
//
// Unless required by applicable law or agreed to in writing, software
// distributed under the License is distributed on an "AS IS" BASIS,
// WITHOUT WARRANTIES OR CONDITIONS OF ANY KIND, either express or implied.
// See the License for the specific language governing permissions and
// limitations under the License.
//
#endregion

using System.Data;
=======
﻿using System.Data;
>>>>>>> 08ea09c7
using System.Data.SQLite;
using FluentMigrator.Runner.Generators;

namespace FluentMigrator.Runner.Processors.Sqlite
{
	public class SqliteProcessorFactory : MigrationProcessorFactory
	{
<<<<<<< HEAD
		public IMigrationProcessor Create(string connectionString, IAnnouncer announcer, IMigrationProcessorOptions options)
=======
        public override IMigrationProcessor Create(string connectionString)
>>>>>>> 08ea09c7
		{
			var connection = new SQLiteConnection(connectionString);
			return new SqliteProcessor(connection, new SqliteGenerator(), announcer, options);
		}

<<<<<<< HEAD
		public IMigrationProcessor Create(IDbConnection connection, IAnnouncer announcer, IMigrationProcessorOptions options)
=======
        public override IMigrationProcessor Create(IDbConnection connection)
>>>>>>> 08ea09c7
		{
			return new SqliteProcessor((SQLiteConnection)connection, new SqliteGenerator(), announcer, options);
		}
	}
}<|MERGE_RESOLUTION|>--- conflicted
+++ resolved
@@ -1,26 +1,4 @@
-<<<<<<< HEAD
-#region License
-// 
-// Copyright (c) 2007-2009, Sean Chambers <schambers80@gmail.com>
-// 
-// Licensed under the Apache License, Version 2.0 (the "License");
-// you may not use this file except in compliance with the License.
-// You may obtain a copy of the License at
-//
-//   http://www.apache.org/licenses/LICENSE-2.0
-//
-// Unless required by applicable law or agreed to in writing, software
-// distributed under the License is distributed on an "AS IS" BASIS,
-// WITHOUT WARRANTIES OR CONDITIONS OF ANY KIND, either express or implied.
-// See the License for the specific language governing permissions and
-// limitations under the License.
-//
-#endregion
-
-using System.Data;
-=======
 ﻿using System.Data;
->>>>>>> 08ea09c7
 using System.Data.SQLite;
 using FluentMigrator.Runner.Generators;
 
@@ -28,21 +6,13 @@
 {
 	public class SqliteProcessorFactory : MigrationProcessorFactory
 	{
-<<<<<<< HEAD
-		public IMigrationProcessor Create(string connectionString, IAnnouncer announcer, IMigrationProcessorOptions options)
-=======
-        public override IMigrationProcessor Create(string connectionString)
->>>>>>> 08ea09c7
+		public override IMigrationProcessor Create(string connectionString, IAnnouncer announcer, IMigrationProcessorOptions options)
 		{
 			var connection = new SQLiteConnection(connectionString);
 			return new SqliteProcessor(connection, new SqliteGenerator(), announcer, options);
 		}
 
-<<<<<<< HEAD
-		public IMigrationProcessor Create(IDbConnection connection, IAnnouncer announcer, IMigrationProcessorOptions options)
-=======
-        public override IMigrationProcessor Create(IDbConnection connection)
->>>>>>> 08ea09c7
+		public override IMigrationProcessor Create(IDbConnection connection, IAnnouncer announcer, IMigrationProcessorOptions options)
 		{
 			return new SqliteProcessor((SQLiteConnection)connection, new SqliteGenerator(), announcer, options);
 		}
