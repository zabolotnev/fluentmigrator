--- conflicted
+++ resolved
@@ -1,4 +1,3 @@
-<<<<<<< HEAD
 #region License
 // 
 // Copyright (c) 2007-2009, Sean Chambers <schambers80@gmail.com>
@@ -411,401 +410,4 @@
             return !VersionLoader.VersionInfo.HasAppliedMigration(version) && version < VersionLoader.VersionInfo.Latest();
         }
     }
-=======
-#region License
-// 
-// Copyright (c) 2007-2009, Sean Chambers <schambers80@gmail.com>
-// 
-// Licensed under the Apache License, Version 2.0 (the "License");
-// you may not use this file except in compliance with the License.
-// You may obtain a copy of the License at
-//
-//   http://www.apache.org/licenses/LICENSE-2.0
-//
-// Unless required by applicable law or agreed to in writing, software
-// distributed under the License is distributed on an "AS IS" BASIS,
-// WITHOUT WARRANTIES OR CONDITIONS OF ANY KIND, either express or implied.
-// See the License for the specific language governing permissions and
-// limitations under the License.
-//
-#endregion
-
-using System;
-using System.Collections.Generic;
-using System.Linq;
-using System.Reflection;
-using FluentMigrator.Expressions;
-using FluentMigrator.Infrastructure;
-using FluentMigrator.Runner.Initialization;
-
-namespace FluentMigrator.Runner
-{
-    public class MigrationRunner : IMigrationRunner
-    {
-        private Assembly _migrationAssembly;
-        private IAnnouncer _announcer;
-        private IStopWatch _stopWatch;
-        private bool _alreadyOutputPreviewOnlyModeWarning;
-
-        /// <summary>The arbitrary application context passed to the task runner.</summary>
-        public object ApplicationContext { get; private set; }
-
-        public bool SilentlyFail { get; set; }
-
-        public IMigrationProcessor Processor { get; private set; }
-        public IMigrationLoader MigrationLoader { get; set; }
-        public IProfileLoader ProfileLoader { get; set; }
-        public IMigrationConventions Conventions { get; private set; }
-        public IList<Exception> CaughtExceptions { get; private set; }
-
-        public MigrationRunner(Assembly assembly, IRunnerContext runnerContext, IMigrationProcessor processor)
-        {
-            _migrationAssembly = assembly;
-            _announcer = runnerContext.Announcer;
-            Processor = processor;
-            _stopWatch = runnerContext.StopWatch;
-            ApplicationContext = runnerContext.ApplicationContext;
-
-            SilentlyFail = false;
-            CaughtExceptions = null;
-
-            Conventions = new MigrationConventions();
-            if (!string.IsNullOrEmpty(runnerContext.WorkingDirectory))
-                Conventions.GetWorkingDirectory = () => runnerContext.WorkingDirectory;
-
-            VersionLoader = new VersionLoader(this, _migrationAssembly, Conventions);
-            MigrationLoader = new MigrationLoader(Conventions, _migrationAssembly, runnerContext.Namespace, runnerContext.Tags);
-            ProfileLoader = new ProfileLoader(runnerContext, this, Conventions);
-        }
-
-        public IVersionLoader VersionLoader { get; set; }
-
-        public void ApplyProfiles()
-        {
-            ProfileLoader.ApplyProfiles();
-        }
-
-        public void MigrateUp()
-        {
-            MigrateUp(true);
-        }
-
-        public void MigrateUp(bool useAutomaticTransactionManagement)
-        {
-            try
-            {
-                foreach (var version in MigrationLoader.Migrations.Keys)
-                {
-                    ApplyMigrationUp(version);
-                }
-
-                ApplyProfiles();
-
-                if (useAutomaticTransactionManagement) { Processor.CommitTransaction(); }
-                VersionLoader.LoadVersionInfo();
-            }
-            catch (Exception)
-            {
-                if (useAutomaticTransactionManagement) { Processor.RollbackTransaction(); }
-                throw;
-            }
-        }
-
-        public void MigrateUp(long targetVersion)
-        {
-            MigrateUp(targetVersion, true);
-        }
-
-        public void MigrateUp(long targetVersion, bool useAutomaticTransactionManagement)
-        {
-            try
-            {
-                foreach (var neededMigrationVersion in GetUpMigrationsToApply(targetVersion))
-                {
-                    ApplyMigrationUp(neededMigrationVersion);
-                }
-                if (useAutomaticTransactionManagement) { Processor.CommitTransaction(); }
-                VersionLoader.LoadVersionInfo();
-            }
-            catch (Exception ex)
-            {
-                if (useAutomaticTransactionManagement) { Processor.RollbackTransaction(); }
-                throw;
-            }
-        }
-
-        private IEnumerable<long> GetUpMigrationsToApply(long version)
-        {
-            return MigrationLoader.Migrations.Keys.Where(x => IsMigrationStepNeededForUpMigration(x, version));
-        }
-
-
-        private bool IsMigrationStepNeededForUpMigration(long versionOfMigration, long targetVersion)
-        {
-            if (versionOfMigration <= targetVersion && !VersionLoader.VersionInfo.HasAppliedMigration(versionOfMigration))
-            {
-                return true;
-            }
-            return false;
-
-        }
-
-        public void MigrateDown(long targetVersion)
-        {
-            MigrateDown(targetVersion, true);
-        }
-
-        public void MigrateDown(long targetVersion, bool useAutomaticTransactionManagement)
-        {
-            try
-            {
-                foreach (var neededMigrationVersion in GetDownMigrationsToApply(targetVersion))
-                {
-                    ApplyMigrationDown(neededMigrationVersion);
-                }
-
-                if (useAutomaticTransactionManagement) { Processor.CommitTransaction(); }
-                VersionLoader.LoadVersionInfo();
-            }
-            catch (Exception)
-            {
-                if (useAutomaticTransactionManagement) { Processor.RollbackTransaction(); }
-                throw;
-            }
-        }
-
-        private IEnumerable<long> GetDownMigrationsToApply(long targetVersion)
-        {
-            return MigrationLoader.Migrations.Keys.Where(x => IsMigrationStepNeededForDownMigration(x, targetVersion)).Reverse();
-        }
-
-
-        private bool IsMigrationStepNeededForDownMigration(long versionOfMigration, long targetVersion)
-        {
-            if (versionOfMigration > targetVersion && VersionLoader.VersionInfo.HasAppliedMigration(versionOfMigration))
-            {
-                return true;
-            }
-            return false;
-
-        }
-
-        private void ApplyMigrationUp(long version)
-        {
-            if (!_alreadyOutputPreviewOnlyModeWarning && Processor.Options.PreviewOnly)
-            {
-                _announcer.Heading("PREVIEW-ONLY MODE");
-                _alreadyOutputPreviewOnlyModeWarning = true;
-            }
-
-            if (!VersionLoader.VersionInfo.HasAppliedMigration(version))
-            {
-                Up(MigrationLoader.Migrations[version]);
-                VersionLoader.UpdateVersionInfo(version);
-            }
-        }
-
-        private void ApplyMigrationDown(long version)
-        {
-            try
-            {
-                Down(MigrationLoader.Migrations[version]);
-                VersionLoader.DeleteVersion(version);
-            }
-            catch (KeyNotFoundException ex)
-            {
-                string msg = string.Format("VersionInfo references version {0} but no Migrator was found attributed with that version.", version);
-                throw new Exception(msg, ex);
-            }
-            catch (Exception ex)
-            {
-                throw new Exception("Error rolling back version " + version, ex);
-            }
-        }
-
-        public void Rollback(int steps)
-        {
-            Rollback(steps, true);
-        }
-
-        public void Rollback(int steps, bool useAutomaticTransactionManagement)
-        {
-            try
-            {
-                var migrations = VersionLoader.VersionInfo.AppliedMigrations().Intersect(MigrationLoader.Migrations.Keys);
-
-                foreach (var migrationNumber in migrations.Take(steps))
-                {
-                    ApplyMigrationDown(migrationNumber);
-                }
-
-                VersionLoader.LoadVersionInfo();
-
-                if (!VersionLoader.VersionInfo.AppliedMigrations().Any())
-                    VersionLoader.RemoveVersionTable();
-
-                if (useAutomaticTransactionManagement) { Processor.CommitTransaction(); }
-            }
-            catch (Exception)
-            {
-                if (useAutomaticTransactionManagement) { Processor.RollbackTransaction(); }
-                throw;
-            }
-        }
-
-        public void RollbackToVersion(long version)
-        {
-            RollbackToVersion(version, true);
-        }
-
-        public void RollbackToVersion(long version, bool useAutomaticTransactionManagement)
-        {
-            try
-            {
-                var migrations = VersionLoader.VersionInfo.AppliedMigrations().Intersect(MigrationLoader.Migrations.Keys);
-
-                // Get the migrations between current and the to version
-                foreach (var migrationNumber in migrations)
-                {
-                    if (version < migrationNumber)
-                    {
-                        ApplyMigrationDown(migrationNumber);
-                    }
-                }
-
-                VersionLoader.LoadVersionInfo();
-
-                if (version == 0 && !VersionLoader.VersionInfo.AppliedMigrations().Any())
-                    VersionLoader.RemoveVersionTable();
-
-                if (useAutomaticTransactionManagement) { Processor.CommitTransaction(); }
-            }
-            catch (Exception)
-            {
-                if (useAutomaticTransactionManagement) { Processor.RollbackTransaction(); }
-                throw;
-            }
-        }
-
-        public Assembly MigrationAssembly
-        {
-            get { return _migrationAssembly; }
-        }
-
-        private string GetMigrationName(IMigration migration)
-        {
-            if (migration == null) throw new ArgumentNullException("migration");
-
-            IMigrationMetadata metadata = migration as IMigrationMetadata;
-            if (metadata != null)
-            {
-                return string.Format("{0}: {1}", metadata.Version, metadata.Type.Name);
-            }
-            return migration.GetType().Name;
-        }
-
-        public void Up(IMigration migration)
-        {
-            var name = GetMigrationName(migration);
-            _announcer.Heading(string.Format("{0} migrating", name));
-
-            CaughtExceptions = new List<Exception>();
-
-            var context = new MigrationContext(Conventions, Processor, MigrationAssembly, ApplicationContext);
-            migration.GetUpExpressions(context);
-
-            _stopWatch.Start();
-            ExecuteExpressions(context.Expressions);
-            _stopWatch.Stop();
-
-            _announcer.Say(string.Format("{0} migrated", name));
-            _announcer.ElapsedTime(_stopWatch.ElapsedTime());
-        }
-
-        public void Down(IMigration migration)
-        {
-            var name = GetMigrationName(migration);
-            _announcer.Heading(string.Format("{0} reverting", name));
-
-            CaughtExceptions = new List<Exception>();
-
-            var context = new MigrationContext(Conventions, Processor, MigrationAssembly, ApplicationContext);
-            migration.GetDownExpressions(context);
-
-            _stopWatch.Start();
-            ExecuteExpressions(context.Expressions);
-            _stopWatch.Stop();
-
-            _announcer.Say(string.Format("{0} reverted", name));
-            _announcer.ElapsedTime(_stopWatch.ElapsedTime());
-        }
-
-        /// <summary>
-        /// execute each migration expression in the expression collection
-        /// </summary>
-        /// <param name="expressions"></param>
-        protected void ExecuteExpressions(ICollection<IMigrationExpression> expressions)
-        {
-            long insertTicks = 0;
-            int insertCount = 0;
-            foreach (IMigrationExpression expression in expressions)
-            {
-                try
-                {
-                    expression.ApplyConventions(Conventions);
-                    if (expression is InsertDataExpression)
-                    {
-                        insertTicks += Time(() => expression.ExecuteWith(Processor));
-                        insertCount++;
-                    }
-                    else
-                    {
-                        AnnounceTime(expression.ToString(), () => expression.ExecuteWith(Processor));
-                    }
-                }
-                catch (Exception er)
-                {
-                    _announcer.Error(er.Message);
-
-                    //catch the error and move onto the next expression
-                    if (SilentlyFail)
-                    {
-                        CaughtExceptions.Add(er);
-                        continue;
-                    }
-                    throw;
-                }
-            }
-
-            if (insertCount > 0)
-            {
-                var avg = new TimeSpan(insertTicks / insertCount);
-                var msg = string.Format("-> {0} Insert operations completed in {1} taking an average of {2}", insertCount, new TimeSpan(insertTicks), avg);
-                _announcer.Say(msg);
-            }
-        }
-
-        private void AnnounceTime(string message, Action action)
-        {
-            _announcer.Say(message);
-
-            _stopWatch.Start();
-            action();
-            _stopWatch.Stop();
-
-            _announcer.ElapsedTime(_stopWatch.ElapsedTime());
-        }
-
-        private long Time(Action action)
-        {
-            _stopWatch.Start();
-
-            action();
-
-            _stopWatch.Stop();
-
-            return _stopWatch.ElapsedTime().Ticks;
-        }
-    }
->>>>>>> 93e5e069
 }