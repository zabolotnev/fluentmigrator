#region License
// 
// Copyright (c) 2007-2009, Sean Chambers <schambers80@gmail.com>
// 
// Licensed under the Apache License, Version 2.0 (the "License");
// you may not use this file except in compliance with the License.
// You may obtain a copy of the License at
//
//   http://www.apache.org/licenses/LICENSE-2.0
//
// Unless required by applicable law or agreed to in writing, software
// distributed under the License is distributed on an "AS IS" BASIS,
// WITHOUT WARRANTIES OR CONDITIONS OF ANY KIND, either express or implied.
// See the License for the specific language governing permissions and
// limitations under the License.
//
#endregion

using System;
using System.Collections.Generic;
using System.Collections.ObjectModel;
using System.Linq;
using System.Reflection;
using System.Text;
using FluentMigrator.Expressions;
using FluentMigrator.Infrastructure;
using FluentMigrator.Runner.Initialization;
using FluentMigrator.Runner.Processors;
using FluentMigrator.Runner.Versioning;
using FluentMigrator.Infrastructure.Extensions;

namespace FluentMigrator.Runner
{
    public class MigrationRunner : IMigrationRunner
    {
        private IAssemblyCollection _migrationAssemblies;
        private IAnnouncer _announcer;
        private IStopWatch _stopWatch;
        private bool _alreadyOutputPreviewOnlyModeWarning;
        private readonly MigrationValidator _migrationValidator;
        private readonly MigrationScopeHandler _migrationScopeHandler;

        /// <summary>The arbitrary application context passed to the task runner.</summary>
        public object ApplicationContext { get; private set; }

        public bool TransactionPerSession { get; private set; }

        public bool SilentlyFail { get; set; }

        public IMigrationProcessor Processor { get; private set; }
        public IMigrationInformationLoader MigrationLoader { get; set; }
        public IProfileLoader ProfileLoader { get; set; }
        public IMaintenanceLoader MaintenanceLoader { get; set; }
        public IMigrationConventions Conventions { get; private set; }
        public IList<Exception> CaughtExceptions { get; private set; }

        public IMigrationScope CurrentScope
        {
            get
            {
                return _migrationScopeHandler.CurrentScope;
            }
            set
            {
                _migrationScopeHandler.CurrentScope = value;
            }
        }

        public MigrationRunner(Assembly assembly, IRunnerContext runnerContext, IMigrationProcessor processor)
          : this(new SingleAssembly(assembly), runnerContext, processor)
        {

        }

        public MigrationRunner(IAssemblyCollection assemblies, IRunnerContext runnerContext, IMigrationProcessor processor)
        {
            _migrationAssemblies = assemblies;
            _announcer = runnerContext.Announcer;
            Processor = processor;
            _stopWatch = runnerContext.StopWatch;
            ApplicationContext = runnerContext.ApplicationContext;
            TransactionPerSession = runnerContext.TransactionPerSession;

            SilentlyFail = false;
            CaughtExceptions = null;

            Conventions = new MigrationConventions();
            if (!string.IsNullOrEmpty(runnerContext.WorkingDirectory))
                Conventions.GetWorkingDirectory = () => runnerContext.WorkingDirectory;

            _migrationScopeHandler = new MigrationScopeHandler(Processor);
            _migrationValidator = new MigrationValidator(_announcer, Conventions);
<<<<<<< HEAD
            VersionLoader = new VersionLoader(this, _migrationAssemblies, Conventions);
            MigrationLoader = new DefaultMigrationInformationLoader(Conventions, _migrationAssemblies, runnerContext.Namespace, runnerContext.NestedNamespaces, runnerContext.Tags);
            ProfileLoader = new ProfileLoader(runnerContext, this, Conventions);
            MaintenanceLoader = new MaintenanceLoader(_migrationAssemblies, runnerContext.Tags, Conventions);
=======

            MigrationLoader = new DefaultMigrationInformationLoader(Conventions, _migrationAssembly, runnerContext.Namespace, runnerContext.NestedNamespaces, runnerContext.Tags);
            ProfileLoader = new ProfileLoader(runnerContext, this, Conventions);
            MaintenanceLoader = new MaintenanceLoader(this, Conventions);

            if (runnerContext.NoConnection){
                VersionLoader = new ConnectionlessVersionLoader(this, _migrationAssembly, Conventions, runnerContext.StartVersion, runnerContext.Version);
            }
            else{
                VersionLoader = new VersionLoader(this, _migrationAssembly, Conventions);
            }
>>>>>>> 75e1b8d0
        }

        public IVersionLoader VersionLoader { get; set; }

        public void ApplyProfiles()
        {
            ProfileLoader.ApplyProfiles();
        }

        public void ApplyMaintenance(MigrationStage stage, bool useAutomaticTransactionManagement)
        {
            var maintenanceMigrations = MaintenanceLoader.LoadMaintenance(stage);
            foreach (var maintenanceMigration in maintenanceMigrations)
            {
                ApplyMigrationUp(maintenanceMigration, useAutomaticTransactionManagement && maintenanceMigration.TransactionBehavior == TransactionBehavior.Default);
            }
        }

        public void MigrateUp()
        {
            MigrateUp(true);
        }

        public void MigrateUp(bool useAutomaticTransactionManagement)
        {
            var migrations = MigrationLoader.LoadMigrations();

            using (IMigrationScope scope = _migrationScopeHandler.CreateOrWrapMigrationScope(useAutomaticTransactionManagement && TransactionPerSession))
            {
                ApplyMaintenance(MigrationStage.BeforeAll, useAutomaticTransactionManagement);

                foreach (var pair in migrations)
                {
                    ApplyMaintenance(MigrationStage.BeforeEach, useAutomaticTransactionManagement);
                    ApplyMigrationUp(pair.Value, useAutomaticTransactionManagement && pair.Value.TransactionBehavior == TransactionBehavior.Default);
                    ApplyMaintenance(MigrationStage.AfterEach, useAutomaticTransactionManagement);
                }

                ApplyMaintenance(MigrationStage.BeforeProfiles, useAutomaticTransactionManagement);

                ApplyProfiles();

                ApplyMaintenance(MigrationStage.AfterAll, useAutomaticTransactionManagement);

                scope.Complete();
            }

            VersionLoader.LoadVersionInfo();
        }

        public void MigrateUp(long targetVersion)
        {
            MigrateUp(targetVersion, true);
        }

        public void MigrateUp(long targetVersion, bool useAutomaticTransactionManagement)
        {
            var migrationInfos = GetUpMigrationsToApply(targetVersion);
            using (IMigrationScope scope = _migrationScopeHandler.CreateOrWrapMigrationScope(useAutomaticTransactionManagement && TransactionPerSession))
            {
                foreach (var migrationInfo in migrationInfos)
                {
                    ApplyMigrationUp(migrationInfo, useAutomaticTransactionManagement && migrationInfo.TransactionBehavior == TransactionBehavior.Default);
                }

                ApplyProfiles();

                scope.Complete();
            }

            VersionLoader.LoadVersionInfo();
        }

        private IEnumerable<IMigrationInfo> GetUpMigrationsToApply(long version)
        {
            var migrations = MigrationLoader.LoadMigrations();

            return from pair in migrations 
                   where IsMigrationStepNeededForUpMigration(pair.Key, version) 
                   select pair.Value;
        }

        private bool IsMigrationStepNeededForUpMigration(long versionOfMigration, long targetVersion)
        {
            if (versionOfMigration <= targetVersion && !VersionLoader.VersionInfo.HasAppliedMigration(versionOfMigration))
            {
                return true;
            }
            return false;

        }

        public void MigrateDown(long targetVersion)
        {
            MigrateDown(targetVersion, true);
        }

        public void MigrateDown(long targetVersion, bool useAutomaticTransactionManagement)
        {
            var migrationInfos = GetDownMigrationsToApply(targetVersion);

            using (IMigrationScope scope = _migrationScopeHandler.CreateOrWrapMigrationScope(useAutomaticTransactionManagement && TransactionPerSession))
            {
                foreach (var migrationInfo in migrationInfos)
                {
                    ApplyMigrationDown(migrationInfo, useAutomaticTransactionManagement && migrationInfo.TransactionBehavior == TransactionBehavior.Default);
                }

                ApplyProfiles();

                scope.Complete();
            }

            VersionLoader.LoadVersionInfo();
        }

        private IEnumerable<IMigrationInfo> GetDownMigrationsToApply(long targetVersion)
        {
            var migrations = MigrationLoader.LoadMigrations();

            var migrationsToApply = (from pair in migrations 
                                     where IsMigrationStepNeededForDownMigration(pair.Key, targetVersion) 
                                     select pair.Value)
                                     .ToList();

            return migrationsToApply.OrderByDescending(x => x.Version);
        }


        private bool IsMigrationStepNeededForDownMigration(long versionOfMigration, long targetVersion)
        {
            if (versionOfMigration > targetVersion && VersionLoader.VersionInfo.HasAppliedMigration(versionOfMigration))
            {
                return true;
            }
            return false;

        }

        public virtual void ApplyMigrationUp(IMigrationInfo migrationInfo, bool useTransaction)
        {
            if (migrationInfo == null) throw new ArgumentNullException("migrationInfo");

            if (!_alreadyOutputPreviewOnlyModeWarning && Processor.Options.PreviewOnly)
            {
                _announcer.Heading("PREVIEW-ONLY MODE");
                _alreadyOutputPreviewOnlyModeWarning = true;
            }

            if (!migrationInfo.IsAttributed() || !VersionLoader.VersionInfo.HasAppliedMigration(migrationInfo.Version))
            {
                var name = migrationInfo.GetName();
                _announcer.Heading(string.Format("{0} migrating", name));

                _stopWatch.Start();

                using (IMigrationScope scope = _migrationScopeHandler.CreateOrWrapMigrationScope(useTransaction))
                {
                    ExecuteMigration(migrationInfo.Migration, (m, c) => m.GetUpExpressions(c));
                    
                    if (migrationInfo.IsAttributed())
                    {
                        VersionLoader.UpdateVersionInfo(migrationInfo.Version, migrationInfo.Description ?? migrationInfo.Migration.GetType().Name);
                    }
                    
                    scope.Complete();

                    _stopWatch.Stop();

                    _announcer.Say(string.Format("{0} migrated", name));
                    _announcer.ElapsedTime(_stopWatch.ElapsedTime());
                }
            }
        }

        public virtual void ApplyMigrationDown(IMigrationInfo migrationInfo, bool useTransaction)
        {
            if (migrationInfo == null) throw new ArgumentNullException("migrationInfo");

            var name = migrationInfo.GetName();
            _announcer.Heading(string.Format("{0} reverting", name));

            _stopWatch.Start();

            using (IMigrationScope scope = _migrationScopeHandler.CreateOrWrapMigrationScope(useTransaction))
            {
                ExecuteMigration(migrationInfo.Migration, (m, c) => m.GetDownExpressions(c));
                if (migrationInfo.IsAttributed()) VersionLoader.DeleteVersion(migrationInfo.Version);
                
                scope.Complete();

                _stopWatch.Stop();

                _announcer.Say(string.Format("{0} reverted", name));
                _announcer.ElapsedTime(_stopWatch.ElapsedTime());
            }
        }

        public void Rollback(int steps)
        {
            Rollback(steps, true);
        }

        public void Rollback(int steps, bool useAutomaticTransactionManagement)
        {
            var availableMigrations = MigrationLoader.LoadMigrations();
            var migrationsToRollback = new List<IMigrationInfo>();

            foreach (long version in VersionLoader.VersionInfo.AppliedMigrations())
            {
                IMigrationInfo migrationInfo;
                if (availableMigrations.TryGetValue(version, out migrationInfo)) migrationsToRollback.Add(migrationInfo);
            }

            using (IMigrationScope scope = _migrationScopeHandler.CreateOrWrapMigrationScope(useAutomaticTransactionManagement && TransactionPerSession))
            {
                foreach (IMigrationInfo migrationInfo in migrationsToRollback.Take(steps))
                {
                    ApplyMigrationDown(migrationInfo, useAutomaticTransactionManagement && migrationInfo.TransactionBehavior == TransactionBehavior.Default);
                }
            
                scope.Complete();
            }

            VersionLoader.LoadVersionInfo();

            if (!VersionLoader.VersionInfo.AppliedMigrations().Any())
                VersionLoader.RemoveVersionTable();
        }

        public void RollbackToVersion(long version)
        {
            RollbackToVersion(version, true);
        }

        public void RollbackToVersion(long version, bool useAutomaticTransactionManagement)
        {
            var availableMigrations = MigrationLoader.LoadMigrations();
            var migrationsToRollback = new List<IMigrationInfo>();

            foreach (long appliedVersion in VersionLoader.VersionInfo.AppliedMigrations())
            {
                IMigrationInfo migrationInfo;
                if (availableMigrations.TryGetValue(appliedVersion, out migrationInfo)) migrationsToRollback.Add(migrationInfo);
            }

            using (IMigrationScope scope = _migrationScopeHandler.CreateOrWrapMigrationScope(useAutomaticTransactionManagement && TransactionPerSession))
            {
                foreach (IMigrationInfo migrationInfo in migrationsToRollback)
                {
                    if (version >= migrationInfo.Version) continue;

                    ApplyMigrationDown(migrationInfo, useAutomaticTransactionManagement && migrationInfo.TransactionBehavior == TransactionBehavior.Default);
                }
                
                scope.Complete();
            }

            VersionLoader.LoadVersionInfo();

            if (version == 0 && !VersionLoader.VersionInfo.AppliedMigrations().Any())
                VersionLoader.RemoveVersionTable();
        }

        public IAssemblyCollection MigrationAssemblies
        {
            get { return _migrationAssemblies; }
        }

        public void Up(IMigration migration)
        {
            var migrationInfoAdapter = new NonAttributedMigrationToMigrationInfoAdapter(migration);

            ApplyMigrationUp(migrationInfoAdapter, true);
        }

        private void ExecuteMigration(IMigration migration, Action<IMigration, IMigrationContext> getExpressions)
        {
            CaughtExceptions = new List<Exception>();
            var context = new MigrationContext(Conventions, Processor, MigrationAssemblies, ApplicationContext, Processor.ConnectionString);
            
            getExpressions(migration, context);

            _migrationValidator.ApplyConventionsToAndValidateExpressions(migration, context.Expressions);
            ExecuteExpressions(context.Expressions);
        }

        public void Down(IMigration migration)
        {
            var migrationInfoAdapter = new NonAttributedMigrationToMigrationInfoAdapter(migration);

            ApplyMigrationDown(migrationInfoAdapter, true);
        }

       

        /// <summary>
        /// execute each migration expression in the expression collection
        /// </summary>
        /// <param name="expressions"></param>
        protected void ExecuteExpressions(ICollection<IMigrationExpression> expressions)
        {
            long insertTicks = 0;
            int insertCount = 0;
            foreach (IMigrationExpression expression in expressions)
            {
                try
                {
                    if (expression is InsertDataExpression)
                    {
                        insertTicks += _stopWatch.Time(() => expression.ExecuteWith(Processor)).Ticks;
                        insertCount++;
                    }
                    else
                    {
                        AnnounceTime(expression.ToString(), () => expression.ExecuteWith(Processor));
                    }
                }
                catch (Exception er)
                {
                    _announcer.Error(er);

                    //catch the error and move onto the next expression
                    if (SilentlyFail)
                    {
                        CaughtExceptions.Add(er);
                        continue;
                    }
                    throw;
                }
            }

            if (insertCount > 0)
            {
                var avg = new TimeSpan(insertTicks / insertCount);
                var msg = string.Format("-> {0} Insert operations completed in {1} taking an average of {2}", insertCount, new TimeSpan(insertTicks), avg);
                _announcer.Say(msg);
            }
        }

        private void AnnounceTime(string message, Action action)
        {
            _announcer.Say(message);
            _announcer.ElapsedTime(_stopWatch.Time(action));
        }

        public void ValidateVersionOrder()
        {
            var unappliedVersions = MigrationLoader.LoadMigrations().Where(kvp => MigrationVersionLessThanGreatestAppliedMigration(kvp.Key)).ToList();
            if (unappliedVersions.Any())
                throw new VersionOrderInvalidException(unappliedVersions);

            _announcer.Say("Version ordering valid.");
        }

        public void ListMigrations()
        {
            IVersionInfo currentVersionInfo = this.VersionLoader.VersionInfo;
            long currentVersion = currentVersionInfo.Latest();

            _announcer.Heading("Migrations");

            foreach(KeyValuePair<long, IMigrationInfo> migration in MigrationLoader.LoadMigrations())
            {
                string migrationName = migration.Value.GetName();
                bool isCurrent = migration.Key == currentVersion;
                string message = string.Format("{0}{1}",
                                                migrationName,
                                                isCurrent ? " (current)" : string.Empty);

                if(isCurrent)
                    _announcer.Emphasize(message);
                else
                    _announcer.Say(message);
            }
        }

        private bool MigrationVersionLessThanGreatestAppliedMigration(long version)
        {
            return !VersionLoader.VersionInfo.HasAppliedMigration(version) && version < VersionLoader.VersionInfo.Latest();
        }

        public IMigrationScope BeginScope()
        {
            return _migrationScopeHandler.BeginScope();
        }
    }
}<|MERGE_RESOLUTION|>--- conflicted
+++ resolved
@@ -90,24 +90,16 @@
 
             _migrationScopeHandler = new MigrationScopeHandler(Processor);
             _migrationValidator = new MigrationValidator(_announcer, Conventions);
-<<<<<<< HEAD
-            VersionLoader = new VersionLoader(this, _migrationAssemblies, Conventions);
             MigrationLoader = new DefaultMigrationInformationLoader(Conventions, _migrationAssemblies, runnerContext.Namespace, runnerContext.NestedNamespaces, runnerContext.Tags);
             ProfileLoader = new ProfileLoader(runnerContext, this, Conventions);
             MaintenanceLoader = new MaintenanceLoader(_migrationAssemblies, runnerContext.Tags, Conventions);
-=======
-
-            MigrationLoader = new DefaultMigrationInformationLoader(Conventions, _migrationAssembly, runnerContext.Namespace, runnerContext.NestedNamespaces, runnerContext.Tags);
-            ProfileLoader = new ProfileLoader(runnerContext, this, Conventions);
-            MaintenanceLoader = new MaintenanceLoader(this, Conventions);
 
             if (runnerContext.NoConnection){
-                VersionLoader = new ConnectionlessVersionLoader(this, _migrationAssembly, Conventions, runnerContext.StartVersion, runnerContext.Version);
+                VersionLoader = new ConnectionlessVersionLoader(this, _migrationAssemblies, Conventions, runnerContext.StartVersion, runnerContext.Version);
             }
             else{
-                VersionLoader = new VersionLoader(this, _migrationAssembly, Conventions);
-            }
->>>>>>> 75e1b8d0
+                VersionLoader = new VersionLoader(this, _migrationAssemblies, Conventions);
+            }
         }
 
         public IVersionLoader VersionLoader { get; set; }
