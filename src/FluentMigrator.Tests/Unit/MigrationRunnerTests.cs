--- conflicted
+++ resolved
@@ -1,4 +1,3 @@
-<<<<<<< HEAD
 #region License
 // 
 // Copyright (c) 2007-2009, Sean Chambers <schambers80@gmail.com>
@@ -515,441 +514,4 @@
             }
         }
     }
-}
-=======
-#region License
-// 
-// Copyright (c) 2007-2009, Sean Chambers <schambers80@gmail.com>
-// 
-// Licensed under the Apache License, Version 2.0 (the "License");
-// you may not use this file except in compliance with the License.
-// You may obtain a copy of the License at
-//
-//   http://www.apache.org/licenses/LICENSE-2.0
-//
-// Unless required by applicable law or agreed to in writing, software
-// distributed under the License is distributed on an "AS IS" BASIS,
-// WITHOUT WARRANTIES OR CONDITIONS OF ANY KIND, either express or implied.
-// See the License for the specific language governing permissions and
-// limitations under the License.
-//
-#endregion
-
-using System;
-using System.Collections.Generic;
-using System.Reflection;
-using FluentMigrator.Expressions;
-using FluentMigrator.Infrastructure;
-using FluentMigrator.Runner;
-using FluentMigrator.Runner.Initialization;
-using FluentMigrator.Runner.Processors;
-using FluentMigrator.Tests.Integration.Migrations;
-using Moq;
-using NUnit.Framework;
-using NUnit.Should;
-
-namespace FluentMigrator.Tests.Unit
-{
-    [TestFixture]
-    public class MigrationRunnerTests
-    {
-        private MigrationRunner _runner;
-        private Mock<IAnnouncer> _announcer;
-        private Mock<IStopWatch> _stopWatch;
-
-        private Mock<IMigrationProcessor> _processorMock;
-        private Mock<IMigrationLoader> _migrationLoaderMock;
-        private Mock<IProfileLoader> _profileLoaderMock;
-        private Mock<IRunnerContext> _runnerContextMock;
-        private SortedList<long, IMigration> _migrationList;
-        private TestVersionLoader _fakeVersionLoader;
-        private int _applicationContext;
-
-        [SetUp]
-        public void SetUp()
-        {
-            _applicationContext = new Random().Next();
-            _migrationList = new SortedList<long, IMigration>();
-            _runnerContextMock = new Mock<IRunnerContext>(MockBehavior.Loose);
-            _processorMock = new Mock<IMigrationProcessor>(MockBehavior.Loose);
-            _migrationLoaderMock = new Mock<IMigrationLoader>(MockBehavior.Loose);
-            _profileLoaderMock = new Mock<IProfileLoader>(MockBehavior.Loose);
-
-            _announcer = new Mock<IAnnouncer>();
-            _stopWatch = new Mock<IStopWatch>();
-
-            var options = new ProcessorOptions
-                            {
-                                PreviewOnly = false
-                            };
-
-            _processorMock.SetupGet(x => x.Options).Returns(options);
-
-            _runnerContextMock.SetupGet(x => x.Namespace).Returns("FluentMigrator.Tests.Integration.Migrations");
-            _runnerContextMock.SetupGet(x => x.Announcer).Returns(_announcer.Object);
-            _runnerContextMock.SetupGet(x => x.StopWatch).Returns(_stopWatch.Object);
-            _runnerContextMock.SetupGet(x => x.Target).Returns(Assembly.GetExecutingAssembly().ToString());
-            _runnerContextMock.SetupGet(x => x.Connection).Returns(IntegrationTestOptions.SqlServer2008.ConnectionString);
-            _runnerContextMock.SetupGet(x => x.Database).Returns("sqlserver");
-            _runnerContextMock.SetupGet(x => x.ApplicationContext).Returns(_applicationContext);
-
-            _migrationLoaderMock.SetupGet(x => x.Migrations).Returns(_migrationList);
-
-            _runner = new MigrationRunner(Assembly.GetAssembly(typeof(MigrationRunnerTests)), _runnerContextMock.Object, _processorMock.Object)
-                        {
-                            MigrationLoader = _migrationLoaderMock.Object,
-                            ProfileLoader = _profileLoaderMock.Object,
-                        };
-
-            _fakeVersionLoader = new TestVersionLoader(_runner, _runner.VersionLoader.VersionTableMetaData);
-
-            _runner.VersionLoader = _fakeVersionLoader;
-
-            _processorMock.Setup(x => x.SchemaExists(It.Is<string>(s => s == _runner.VersionLoader.VersionTableMetaData.SchemaName)))
-                          .Returns(true);
-
-            _processorMock.Setup(x => x.TableExists(It.Is<string>(s => s == _runner.VersionLoader.VersionTableMetaData.SchemaName),
-                                                    It.Is<string>(t => t == _runner.VersionLoader.VersionTableMetaData.TableName)))
-                          .Returns(true);
-        }
-
-        private void LoadVersionData(params long[] fakeVersions)
-        {
-            _fakeVersionLoader.Versions.Clear();
-            _runner.MigrationLoader.Migrations.Clear();
-
-            foreach (var version in fakeVersions)
-            {
-                _fakeVersionLoader.Versions.Add(version);
-                _runner.MigrationLoader.Migrations.Add(version, new TestMigration());
-            }
-
-            _fakeVersionLoader.LoadVersionInfo();
-        }
-
-        /// <summary>Unit test which ensures that the application context is correctly propagated down to each migration class.</summary>
-        [Test(Description = "Ensure that the application context is correctly propagated down to each migration class.")]
-        public void CanPassApplicationContext()
-        {
-            IMigration migration = new TestEmptyMigration();
-            _runner.Up(migration);
-
-            Assert.AreEqual(_applicationContext, _runnerContextMock.Object.ApplicationContext, "The runner context does not have the expected application context.");
-            Assert.AreEqual(_applicationContext, _runner.ApplicationContext, "The MigrationRunner does not have the expected application context.");
-            Assert.AreEqual(_applicationContext, migration.ApplicationContext, "The migration does not have the expected application context.");
-            _announcer.VerifyAll();
-        }
-
-        [Test]
-        public void CanAnnounceUp()
-        {
-            _announcer.Setup(x => x.Heading(It.IsRegex(containsAll("Test", "migrating"))));
-            _runner.Up(new TestMigration());
-            _announcer.VerifyAll();
-        }
-
-        [Test]
-        public void CanAnnounceUpFinish()
-        {
-            _announcer.Setup(x => x.Say(It.IsRegex(containsAll("Test", "migrated"))));
-            _runner.Up(new TestMigration());
-            _announcer.VerifyAll();
-        }
-
-        [Test]
-        public void CanAnnounceDown()
-        {
-            _announcer.Setup(x => x.Heading(It.IsRegex(containsAll("Test", "reverting"))));
-            _runner.Down(new TestMigration());
-            _announcer.VerifyAll();
-        }
-
-        [Test]
-        public void CanAnnounceDownFinish()
-        {
-            _announcer.Setup(x => x.Say(It.IsRegex(containsAll("Test", "reverted"))));
-            _runner.Down(new TestMigration());
-            _announcer.VerifyAll();
-        }
-
-        [Test]
-        public void CanAnnounceUpElapsedTime()
-        {
-            var ts = new TimeSpan(0, 0, 0, 1, 3);
-            _announcer.Setup(x => x.ElapsedTime(It.Is<TimeSpan>(y => y == ts)));
-
-            _stopWatch.Setup(x => x.ElapsedTime()).Returns(ts);
-
-            _runner.Up(new TestMigration());
-
-            _announcer.VerifyAll();
-        }
-
-        [Test]
-        public void CanAnnounceDownElapsedTime()
-        {
-            var ts = new TimeSpan(0, 0, 0, 1, 3);
-            _announcer.Setup(x => x.ElapsedTime(It.Is<TimeSpan>(y => y == ts)));
-
-            _stopWatch.Setup(x => x.ElapsedTime()).Returns(ts);
-
-            _runner.Down(new TestMigration());
-
-            _announcer.VerifyAll();
-        }
-
-        [Test]
-        public void CanReportExceptions()
-        {
-            _processorMock.Setup(x => x.Process(It.IsAny<CreateTableExpression>())).Throws(new Exception("Oops"));
-
-            _announcer.Setup(x => x.Error(It.IsRegex(containsAll("Oops"))));
-
-            try
-            {
-                _runner.Up(new TestMigration());
-            }
-            catch (Exception)
-            {
-            }
-
-            _announcer.VerifyAll();
-        }
-
-        [Test]
-        public void CanSayExpression()
-        {
-            _announcer.Setup(x => x.Say(It.IsRegex(containsAll("CreateTable"))));
-
-            _stopWatch.Setup(x => x.ElapsedTime()).Returns(new TimeSpan(0, 0, 0, 1, 3));
-
-            _runner.Up(new TestMigration());
-
-            _announcer.VerifyAll();
-        }
-
-        [Test]
-        public void CanTimeExpression()
-        {
-            var ts = new TimeSpan(0, 0, 0, 1, 3);
-            _announcer.Setup(x => x.ElapsedTime(It.Is<TimeSpan>(y => y == ts)));
-
-            _stopWatch.Setup(x => x.ElapsedTime()).Returns(ts);
-
-            _runner.Up(new TestMigration());
-
-            _announcer.VerifyAll();
-        }
-
-        private string containsAll(params string[] words)
-        {
-            return ".*?" + string.Join(".*?", words) + ".*?";
-        }
-
-        [Test]
-        public void LoadsCorrectCallingAssembly()
-        {
-            _runner.MigrationAssembly.ShouldBe(Assembly.GetAssembly(typeof(MigrationRunnerTests)));
-        }
-
-        [Test]
-        public void RollbackOnlyOneStepsOfTwoShouldNotDeleteVersionInfoTable()
-        {
-            long fakeMigrationVersion = 2009010101;
-            long fakeMigrationVersion2 = 2009010102;
-
-            var versionInfoTableName = _runner.VersionLoader.VersionTableMetaData.TableName;
-
-            LoadVersionData(fakeMigrationVersion, fakeMigrationVersion2);
-
-            _runner.VersionLoader.LoadVersionInfo();
-            _runner.Rollback(1);
-
-            _fakeVersionLoader.DidRemoveVersionTableGetCalled.ShouldBeFalse();
-
-        }
-
-        [Test]
-        public void RollbackLastVersionShouldDeleteVersionInfoTable()
-        {
-            long fakeMigrationVersion = 2009010101;
-
-            LoadVersionData(fakeMigrationVersion);
-
-            var versionInfoTableName = _runner.VersionLoader.VersionTableMetaData.TableName;
-
-            _runner.Rollback(1);
-
-            _fakeVersionLoader.DidRemoveVersionTableGetCalled.ShouldBeTrue();
-        }
-
-        [Test]
-        public void RollbackToVersionZeroShouldDeleteVersionInfoTable()
-        {
-            var versionInfoTableName = _runner.VersionLoader.VersionTableMetaData.TableName;
-
-            _runner.RollbackToVersion(0);
-
-            _fakeVersionLoader.DidRemoveVersionTableGetCalled.ShouldBeTrue();
-
-        }
-
-        [Test]
-        public void RollbackToVersionZeroShouldNotCreateVersionInfoTableAfterRemoval()
-        {
-            var versionInfoTableName = _runner.VersionLoader.VersionTableMetaData.TableName;
-
-            _runner.RollbackToVersion(0);
-
-            //Should only be called once in setup
-            _processorMock.Verify(
-                pm => pm.Process(It.Is<CreateTableExpression>(
-                    dte => dte.TableName == versionInfoTableName)
-                    ),
-                    Times.Once()
-                );
-        }
-
-        [Test]
-        public void RollbackToVersionShouldShouldLimitMigrationsToNamespace()
-        {
-            const long fakeMigration1 = 2011010101;
-            const long fakeMigration2 = 2011010102;
-            const long fakeMigration3 = 2011010103;
-
-            LoadVersionData(fakeMigration1,fakeMigration3);
-
-            _fakeVersionLoader.Versions.Add(fakeMigration2);
-            _fakeVersionLoader.LoadVersionInfo();
-
-            _runner.RollbackToVersion(2011010101);
-            
-            _fakeVersionLoader.Versions.ShouldContain(fakeMigration1);
-            _fakeVersionLoader.Versions.ShouldContain(fakeMigration2);
-            _fakeVersionLoader.Versions.ShouldNotContain(fakeMigration3);
-        }
-
-        [Test]
-        public void RollbackToVersionZeroShouldShouldLimitMigrationsToNamespace()
-        {
-            const long fakeMigration1 = 2011010101;
-            const long fakeMigration2 = 2011010102;
-            const long fakeMigration3 = 2011010103;
-
-            LoadVersionData(fakeMigration1, fakeMigration2, fakeMigration3);
-
-            _runner.MigrationLoader.Migrations.Remove(fakeMigration1);
-            _runner.MigrationLoader.Migrations.Remove(fakeMigration2);
-            _fakeVersionLoader.LoadVersionInfo();
-
-            _runner.RollbackToVersion(0);
-
-            _fakeVersionLoader.Versions.ShouldContain(fakeMigration1);
-            _fakeVersionLoader.Versions.ShouldContain(fakeMigration2);
-            _fakeVersionLoader.Versions.ShouldNotContain(fakeMigration3);
-        }
-
-        [Test]
-        public void RollbackShouldLimitMigrationsToNamespace()
-        {
-            const long fakeMigration1 = 2011010101;
-            const long fakeMigration2 = 2011010102;
-            const long fakeMigration3 = 2011010103;
-
-            LoadVersionData(fakeMigration1, fakeMigration3);
-
-            _fakeVersionLoader.Versions.Add(fakeMigration2);
-            _fakeVersionLoader.LoadVersionInfo();
-
-            _runner.Rollback(2);
-
-            _fakeVersionLoader.Versions.ShouldNotContain(fakeMigration1);
-            _fakeVersionLoader.Versions.ShouldContain(fakeMigration2);
-            _fakeVersionLoader.Versions.ShouldNotContain(fakeMigration3);
-
-            _fakeVersionLoader.DidRemoveVersionTableGetCalled.ShouldBeFalse();
-        }
-
-        [Test]
-        public void RollbackToVersionShouldLoadVersionInfoIfVersionGreaterThanZero()
-        {
-            var versionInfoTableName = _runner.VersionLoader.VersionTableMetaData.TableName;
-
-            _runner.RollbackToVersion(1);
-
-            _fakeVersionLoader.DidRemoveVersionTableGetCalled.ShouldBeFalse();
-
-            //Once in setup
-            _processorMock.Verify(
-                pm => pm.Process(It.Is<CreateTableExpression>(
-                    dte => dte.TableName == versionInfoTableName)
-                    ),
-                    Times.Exactly(1)
-                );
-
-            //After setup is done, fake version loader owns the proccess
-            _fakeVersionLoader.DidLoadVersionInfoGetCalled.ShouldBe(true);
-        }
-
-        [Test, Ignore("Move to MigrationLoader tests")]
-        public void HandlesNullMigrationList()
-        {
-            //set migrations to return empty list
-            //			var asm = Assembly.GetAssembly(typeof(MigrationVersionRunnerUnitTests));
-            //			_migrationLoaderMock.Setup(x => x.FindMigrations(asm, null)).Returns<IEnumerable<Migration>>(null);
-            //
-            //			_runner.Migrations.Count.ShouldBe(0);
-            //
-            //			_vrunner.MigrateUp();
-            //
-            //			_migrationLoaderMock.VerifyAll();
-        }
-
-        [Test, ExpectedException(typeof(Exception))]
-        [Ignore("Move to migrationloader tests")]
-        public void ShouldThrowExceptionIfDuplicateVersionNumbersAreLoaded()
-        {
-            //			_migrationLoaderMock.Setup(x => x.FindMigrationsIn(It.IsAny<Assembly>(), null)).Returns(new List<MigrationMetadata>
-            //			                                                                         	{
-            //			                                                                         		new MigrationMetadata {Version = 1, Type = typeof(UserToRole)},
-            //			                                                                         		new MigrationMetadata {Version = 2, Type = typeof(FluentMigrator.Tests.Integration.Migrations.Interleaved.Pass2.UserToRole)},
-            //			                                                                         		new MigrationMetadata {Version = 2, Type = typeof(FluentMigrator.Tests.Integration.Migrations.Interleaved.Pass2.UserToRole)}
-            //			                                                                         	});
-            //
-            //			_vrunner.MigrateUp();
-        }
-
-        [Test]
-        [Ignore("Move to migrationloader tests")]
-        public void HandlesMigrationThatDoesNotInheritFromMigrationBaseClass()
-        {
-            //			_migrationLoaderMock.Setup(x => x.FindMigrationsIn(It.IsAny<Assembly>(), null)).Returns(new List<MigrationMetadata>
-            //			                                                                         	{
-            //			                                                                         		new MigrationMetadata {Version = 1, Type = typeof(MigrationThatDoesNotInheritFromMigrationBaseClass)},
-            //			                                                                         	});
-            //
-            //			_vrunner.Migrations[1].ShouldNotBeNull();
-            //			_vrunner.Migrations[1].ShouldBeOfType<MigrationThatDoesNotInheritFromMigrationBaseClass>();
-        }
-
-        private class MigrationThatDoesNotInheritFromMigrationBaseClass : IMigration
-        {
-            /// <summary>The arbitrary application context passed to the task runner.</summary>
-            public object ApplicationContext
-            {
-                get { throw new NotImplementedException(); }
-            }
-
-            public void GetUpExpressions(IMigrationContext context)
-            {
-                throw new NotImplementedException();
-            }
-
-            public void GetDownExpressions(IMigrationContext context)
-            {
-                throw new NotImplementedException();
-            }
-        }
-    }
-}
->>>>>>> 93e5e069
+}