--- conflicted
+++ resolved
@@ -1,4 +1,3 @@
-<<<<<<< HEAD
 ﻿using System;
 using System.Collections.Generic;
 using System.IO;
@@ -18,6 +17,7 @@
 using FluentMigrator.Tests.Integration.Migrations;
 using NUnit.Framework;
 using NUnit.Should;
+using FluentMigrator.Runner.Generators.SqlServer;
 
 namespace FluentMigrator.Tests.Integration.SchemaDump {
 
@@ -125,134 +125,4 @@
             return output;
         }
     }
-}
-=======
-﻿using System;
-using System.Collections.Generic;
-using System.IO;
-using System.Linq;
-using System.Text;
-using System.Data.SqlClient;
-using FluentMigrator.Runner;
-using FluentMigrator.Runner.Announcers;
-using FluentMigrator.Runner.Generators;
-using FluentMigrator.Runner.Processors;
-using FluentMigrator.Runner.Processors.SqlServer;
-using FluentMigrator.Runner.Initialization;
-using FluentMigrator.SchemaDump.SchemaWriters;
-using FluentMigrator.Model;
-using FluentMigrator.SchemaDump.SchemaDumpers;
-using FluentMigrator.Tests.Helpers;
-using FluentMigrator.Tests.Integration.Migrations;
-using NUnit.Framework;
-using NUnit.Should;
-using FluentMigrator.Runner.Generators.SqlServer;
-
-namespace FluentMigrator.Tests.Integration.SchemaDump {
-
-    [TestFixture]
-    public class SchemaDumpTests 
-    {
-        public SqlConnection Connection;
-        public SqlServerProcessor Processor;
-        public SqlServerSchemaDumper SchemaDumper;
-        
-        public SchemaDumpTests() 
-        {
-            Connection = new SqlConnection(IntegrationTestOptions.SqlServer.ConnectionString);
-            Processor = new SqlServerProcessor(Connection, new SqlServer2000Generator(), new TextWriterAnnouncer(System.Console.Out), new ProcessorOptions());
-            SchemaDumper = new SqlServerSchemaDumper(Processor, new TextWriterAnnouncer(System.Console.Out));
-        }
-
-        [SetUp]
-        public void SetUp() 
-        {
-        }
-
-        [TearDown]
-        public void TearDown() 
-        {
-        }
-
-        [Test]
-        public void TestSchemaTestWriter() 
-        {
-            TableDefinition tableDef = new TableDefinition
-            {
-                SchemaName = "dbo",
-                Name = "tableName",
-                Columns = new List<ColumnDefinition>() { new ColumnDefinition() },
-                Indexes = new List<IndexDefinition>() { new IndexDefinition() },
-                ForiengKeys = new List<ForeignKeyDefinition>() { new ForeignKeyDefinition() }
-            };
-
-            List<TableDefinition> defs = new List<TableDefinition>();
-            defs.Add(tableDef);
-
-            SchemaTestWriter testWriter = new SchemaTestWriter();
-            var output = GetOutput(testWriter, defs);
-            string expectedMessage = testWriter.GetMessage(1, 1, 1, 1);
-
-            output.ShouldBe(expectedMessage);
-        }
-
-        [Test]
-        public void CanReadBasicSchemaInfo() 
-        {
-            // this is the fun part.. this test should fail until the schema reading code works
-            // also assume the target database contains schema described in TestMigration
-            using (var table = new SqlServerTestTable(Processor, "id int")) {
-                IList<TableDefinition> defs = SchemaDumper.ReadDbSchema();
-
-                SchemaTestWriter testWriter = new SchemaTestWriter();
-                var output = GetOutput(testWriter, defs);
-                string expectedMessage = testWriter.GetMessage(1, 1, 0, 0);
-
-                output.ShouldBe(expectedMessage);
-            }
-        }
-
-        [Test]
-        public void VerifyTestMigrationSchema() 
-        {
-            //run TestMigration migration, read, then remove...
-            var runnerContext = new RunnerContext(new TextWriterAnnouncer(System.Console.Out))
-            {
-                Namespace = typeof(TestMigration).Namespace                
-            };
-
-            var runner = new MigrationRunner(typeof(TestMigration).Assembly, runnerContext, Processor);            
-            runner.Up(new TestMigration());
-
-            //read schema here
-            IList<TableDefinition> defs = SchemaDumper.ReadDbSchema();
-
-            SchemaTestWriter testWriter = new SchemaTestWriter();
-            var output = GetOutput(testWriter, defs);
-            string expectedMessage = testWriter.GetMessage(4, 9, 2, 1);            
-
-            runner.Down(new TestMigration());
-
-            //test
-            output.ShouldBe(expectedMessage);
-        }
-
-        private string GetOutput(SchemaWriterBase testWriter, IList<TableDefinition> defs) 
-        {
-            MemoryStream ms = new MemoryStream();
-            StreamWriter sr = new StreamWriter(ms);
-            StreamReader reader = new StreamReader(ms);
-            testWriter.WriteToStream(defs, sr);
-            sr.Flush();
-            ms.Seek(0, SeekOrigin.Begin); //goto beginning
-            var output = reader.ReadToEnd();
-
-            sr.Close();
-            reader.Close();
-            ms.Close();
-
-            return output;
-        }
-    }
-}
->>>>>>> 96bd4040
+}