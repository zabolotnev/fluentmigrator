--- conflicted
+++ resolved
@@ -21,24 +21,19 @@
 using System.Linq;
 using System.Reflection;
 
-<<<<<<< HEAD
 using FluentMigrator.Example.Migrations;
 using FluentMigrator.Runner;
+using FluentMigrator.Runner.Processors;
 
-using Microsoft.Data.Sqlite;
+using McMaster.Extensions.CommandLineUtils;
+
 using Microsoft.Extensions.DependencyInjection;
 using Microsoft.Extensions.Logging;
-=======
-using McMaster.Extensions.CommandLineUtils;
->>>>>>> 3c46bd28
 
 namespace FluentMigrator.Example.Migrator
 {
     internal static class Program
     {
-<<<<<<< HEAD
-        static void Main()
-=======
         private static IReadOnlyDictionary<string, DatabaseConfiguration> DefaultConfigurations =
             typeof(DefaultDatabaseConfigurations).GetRuntimeFields()
                 .Where(x => x.FieldType == typeof(DatabaseConfiguration))
@@ -48,15 +43,10 @@
                     StringComparer.OrdinalIgnoreCase);
 
         static int Main(string[] args)
->>>>>>> 3c46bd28
         {
             var app = new CommandLineApplication();
 
             var help = app.HelpOption();
-            var mode = app.Option<MigrationMode>(
-                "-m|--mode <MODE>",
-                "The mode of the application (legacy or di)",
-                CommandOptionType.SingleValue);
             var processor = app.Option(
                 "-d|--dialect <DIALECT>",
                 $"The database dialect ({string.Join(",", DefaultConfigurations.Keys)})",
@@ -69,30 +59,29 @@
             app.OnExecute(
                 () =>
                 {
-                    var selectedMode = mode.HasValue() ? mode.ParsedValue : MigrationMode.DI;
                     var dbConfig = CreateDatabaseConfiguration(processor, connectionString);
-                    switch (selectedMode)
-                    {
-                        case MigrationMode.Legacy:
-                            Console.WriteLine(@"Using legacy mode");
-                            RunInLegacyMode(dbConfig);
-                            break;
-                        case MigrationMode.DI:
-                            Console.WriteLine(@"Using dependency injection");
-                            RunWithServices(dbConfig);
-                            break;
-                    }
+                    return ExecuteMigration(dbConfig);
+                });
 
-<<<<<<< HEAD
+            return app.Execute(args);
+        }
+
+        private static int ExecuteMigration(DatabaseConfiguration dbConfig)
+        {
             // Initialize the services
             var serviceProvider = new ServiceCollection()
                 .AddLogging(lb => lb.AddDebug().AddFluentMigratorConsole())
                 .AddFluentMigratorCore()
                 .ConfigureRunner(
                     builder => builder
+#if NET461
+                        .AddJet()
+#endif
                         .AddSQLite()
-                        .WithGlobalConnectionString(csb.ConnectionString)
+                        .WithGlobalConnectionString(dbConfig.ConnectionString)
                         .WithMigrationsIn(typeof(AddGTDTables).Assembly))
+                .Configure<SelectingProcessorAccessorOptions>(
+                    opt => opt.ProcessorId = dbConfig.ProcessorId)
                 .BuildServiceProvider();
 
             // Instantiate the runner
@@ -100,14 +89,13 @@
 
             // Run the migrations
             runner.MigrateUp();
-=======
-                    return 0;
-                });
 
-            return app.Execute(args);
+            return 0;
         }
 
-        private static DatabaseConfiguration CreateDatabaseConfiguration(CommandOption processor, CommandOption connectionString)
+        private static DatabaseConfiguration CreateDatabaseConfiguration(
+            CommandOption processor,
+            CommandOption connectionString)
         {
             if (processor.HasValue())
             {
@@ -123,7 +111,8 @@
 
                 if (!DefaultConfigurations.TryGetValue(processorId, out var result))
                 {
-                    throw new InvalidOperationException($"No default configuration for dialect {processorId} available");
+                    throw new InvalidOperationException(
+                        $"No default configuration for dialect {processorId} available");
                 }
 
                 return result;
@@ -140,12 +129,5 @@
 
             return DefaultDatabaseConfigurations.Sqlite;
         }
-
-        private enum MigrationMode
-        {
-            Legacy,
-            DI,
->>>>>>> 3c46bd28
-        }
     }
 }