--- conflicted
+++ resolved
@@ -191,19 +191,6 @@
         }
 
         [Test]
-<<<<<<< HEAD
-        [Category("Integration")]
-        public void WorkingDirectoryConventionDefaultsToAssemblyFolder()
-        {
-            var expr = new ConventionsTestClass();
-            var processed = ConventionSets.NoSchemaName.RootPathConvention.Apply(expr);
-            processed.RootPath.ShouldNotBeNull();
-            processed.RootPath.Contains("bin").ShouldBeTrue();
-        }
-
-        [Test]
-=======
->>>>>>> 95006a33
         public void DefaultSchemaConventionDefaultsToNull()
         {
             var expr = new ConventionsTestClass();
